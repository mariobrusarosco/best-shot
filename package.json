--- conflicted
+++ resolved
@@ -1,11 +1,7 @@
 {
 	"name": "best-shot",
 	"private": true,
-<<<<<<< HEAD
-	"version": "0.11.0",
-=======
-	"version": "0.9.1",
->>>>>>> b676d6ab
+	"version": "0.10.0",
 	"type": "module",
 	"scripts": {
 		"start": "concurrently \"vite --mode local-dev\" \"cd ../api-best-shot && yarn dev\"",
