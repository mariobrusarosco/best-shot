{
	"name": "best-shot",
	"private": true,
	"version": "0.0.5",
	"type": "module",
	"scripts": {
		"dev": "vite",
		"build": "tsc && vite build",
		"preview": "vite preview",
		"test": "vitest run --coverage",
		"test:dev": "vitest",
		"test:production": "echo testing in production"
	},
	"dependencies": {
<<<<<<< HEAD
		"@emotion/react": "^11.11.4",
		"@emotion/styled": "^11.11.5",
		"@fontsource-variable/montserrat": "^5.0.19",
		"@fontsource/libre-baskerville": "^5.0.13",
		"@mui/icons-material": "^5.15.16",
		"@mui/material": "^5.15.15",
		"@mui/system": "^5.15.15",
=======
		"@auth0/auth0-react": "^2.2.4",
		"@tanstack/react-query": "^5.51.9",
		"@tanstack/react-query-devtools": "^5.51.9",
		"@tanstack/react-router": "^1.47.1",
		"axios": "^1.7.2",
		"date-fns": "^3.6.0",
		"lodash": "^4.17.21",
>>>>>>> 0088eeb1
		"react": "^18.2.0",
		"react-dom": "^18.2.0"
	},
	"devDependencies": {
		"@tanstack/router-devtools": "^1.47.1",
		"@tanstack/router-plugin": "^1.47.0",
		"@testing-library/jest-dom": "^6.4.2",
		"@testing-library/react": "^15.0.6",
		"@types/node": "^20.12.8",
		"@types/react": "^18.3.1",
		"@types/react-dom": "^18.3.0",
		"@vitejs/plugin-react": "^4.2.1",
		"@vitest/coverage-v8": "^1.5.3",
		"eslint": "^8.57.0",
		"eslint-plugin-react-refresh": "^0.4.6",
		"jsdom": "^24.0.0",
		"typescript": "^5.2.2",
		"vite": "^5.2.0",
		"vitest": "^1.5.3"
	},
	"peerDependencies": {
		"react": "^17.0.0 || ^18.0.0"
	}
}<|MERGE_RESOLUTION|>--- conflicted
+++ resolved
@@ -1,7 +1,7 @@
 {
 	"name": "best-shot",
 	"private": true,
-	"version": "0.0.5",
+	"version": "0.0.6",
 	"type": "module",
 	"scripts": {
 		"dev": "vite",
@@ -12,7 +12,6 @@
 		"test:production": "echo testing in production"
 	},
 	"dependencies": {
-<<<<<<< HEAD
 		"@emotion/react": "^11.11.4",
 		"@emotion/styled": "^11.11.5",
 		"@fontsource-variable/montserrat": "^5.0.19",
@@ -20,7 +19,6 @@
 		"@mui/icons-material": "^5.15.16",
 		"@mui/material": "^5.15.15",
 		"@mui/system": "^5.15.15",
-=======
 		"@auth0/auth0-react": "^2.2.4",
 		"@tanstack/react-query": "^5.51.9",
 		"@tanstack/react-query-devtools": "^5.51.9",
@@ -28,7 +26,6 @@
 		"axios": "^1.7.2",
 		"date-fns": "^3.6.0",
 		"lodash": "^4.17.21",
->>>>>>> 0088eeb1
 		"react": "^18.2.0",
 		"react-dom": "^18.2.0"
 	},
