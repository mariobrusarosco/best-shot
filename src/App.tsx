import "./App.css";
<<<<<<< HEAD
import "./theming/load-configuration";

import { ThemeProvider } from "@mui/material/styles";
import CssBaseline from "@mui/material/CssBaseline";
import { ComponentsDemo } from "./domains/ui-system/components-demo";
import { theme } from "./theming/theme";
=======
import {
	QueryCache,
	QueryClient,
	QueryClientProvider,
} from "@tanstack/react-query";
import { ReactQueryDevtools } from "@tanstack/react-query-devtools";
import { AppRouter } from "./app-router";

const queryClient = new QueryClient({
	defaultOptions: {
		queries: {
			refetchOnWindowFocus: true,
			retry: 0,
		},
	},
	queryCache: new QueryCache({
		onError: (error) => {
			console.error("Error happened: ", error);
		},
	}),
});

function App() {
	console.log("env: ", import.meta.env);
>>>>>>> 0088eeb1

function App() {
	return (
		<>
<<<<<<< HEAD
			<ThemeProvider theme={theme}>
				<CssBaseline />
				<h1>Best Shot</h1>
				{/* <ThemingSetup /> */}
				<ComponentsDemo />
			</ThemeProvider>
=======
			<QueryClientProvider client={queryClient}>
				<ReactQueryDevtools initialIsOpen={false} />
				<AppRouter />
			</QueryClientProvider>
>>>>>>> 0088eeb1
		</>
	);
}

export default App;<|MERGE_RESOLUTION|>--- conflicted
+++ resolved
@@ -1,12 +1,10 @@
 import "./App.css";
-<<<<<<< HEAD
 import "./theming/load-configuration";
 
 import { ThemeProvider } from "@mui/material/styles";
 import CssBaseline from "@mui/material/CssBaseline";
 import { ComponentsDemo } from "./domains/ui-system/components-demo";
 import { theme } from "./theming/theme";
-=======
 import {
 	QueryCache,
 	QueryClient,
@@ -31,24 +29,17 @@
 
 function App() {
 	console.log("env: ", import.meta.env);
->>>>>>> 0088eeb1
 
-function App() {
 	return (
 		<>
-<<<<<<< HEAD
-			<ThemeProvider theme={theme}>
-				<CssBaseline />
-				<h1>Best Shot</h1>
-				{/* <ThemingSetup /> */}
-				<ComponentsDemo />
-			</ThemeProvider>
-=======
 			<QueryClientProvider client={queryClient}>
 				<ReactQueryDevtools initialIsOpen={false} />
-				<AppRouter />
+				<ThemeProvider theme={theme}>
+					<CssBaseline />
+					<ComponentsDemo />
+					<AppRouter />
+				</ThemeProvider>
 			</QueryClientProvider>
->>>>>>> 0088eeb1
 		</>
 	);
 }
