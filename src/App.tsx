import { useState } from "react";
import reactLogo from "./assets/react.svg";
import viteLogo from "/vite.svg";
import "./App.css";
import Button from "@mui/material/Button";
import CssBaseline from "@mui/material/CssBaseline";

function App() {
	const [count, setCount] = useState(0);

<<<<<<< HEAD
  return (
    <>
      <CssBaseline />
      <div>
        <a href="https://vitejs.dev" target="_blank">
          <img src={viteLogo} className="logo" alt="Vite logo" />
        </a>
        <a href="https://react.dev" target="_blank">
          <img src={reactLogo} className="logo react" alt="React logo" />
        </a>
      </div>
      <h1>Best Shot</h1>

      <div
        style={{
          border: "1px solid tan",
        }}
      >
        <h2>Material UI Component</h2>
        <h3>Button</h3>

        <Button variant="contained">Hello</Button>
      </div>

      <div className="card">
        <button onClick={() => setCount((count) => count + 1)}>
          count is {count}
        </button>
        <p>
          Edit <code>src/App.tsx</code> and save to test HMR
        </p>
      </div>
      <p className="read-the-docs">
        Click on the Vite and React logos to learn more
      </p>
    </>
  );
=======
	return (
		<>
			<div>
				<a href="https://vitejs.dev" target="_blank">
					<img src={viteLogo} className="logo" alt="Vite logo" />
				</a>
				<a href="https://react.dev" target="_blank">
					<img src={reactLogo} className="logo react" alt="React logo" />
				</a>
			</div>
			<h1>Best Shot</h1>
			<div className="card">
				<button onClick={() => setCount((count) => count + 1)}>
					count is {count}
				</button>
				<p>
					Edit <code>src/App.tsx</code> and save to test HMR
				</p>
			</div>
			<p className="read-the-docs">
				Click on the Vite and React logos to learn more
			</p>
		</>
	);
>>>>>>> b6a7aefd
}

export default App;<|MERGE_RESOLUTION|>--- conflicted
+++ resolved
@@ -8,7 +8,6 @@
 function App() {
 	const [count, setCount] = useState(0);
 
-<<<<<<< HEAD
   return (
     <>
       <CssBaseline />
@@ -46,32 +45,6 @@
       </p>
     </>
   );
-=======
-	return (
-		<>
-			<div>
-				<a href="https://vitejs.dev" target="_blank">
-					<img src={viteLogo} className="logo" alt="Vite logo" />
-				</a>
-				<a href="https://react.dev" target="_blank">
-					<img src={reactLogo} className="logo react" alt="React logo" />
-				</a>
-			</div>
-			<h1>Best Shot</h1>
-			<div className="card">
-				<button onClick={() => setCount((count) => count + 1)}>
-					count is {count}
-				</button>
-				<p>
-					Edit <code>src/App.tsx</code> and save to test HMR
-				</p>
-			</div>
-			<p className="read-the-docs">
-				Click on the Vite and React logos to learn more
-			</p>
-		</>
-	);
->>>>>>> b6a7aefd
 }
 
 export default App;