import * as Sentry from "@sentry/react";
<<<<<<< HEAD
import { SENTRY_ENABLED_ENVIRONMENTS, type SentryEnvironment } from "./constants";
import type { ErrorEvent } from "@sentry/react";
=======
import type { ErrorEvent, EventHint } from "@sentry/react";
import { SENTRY_ENABLED_ENVIRONMENTS, type SentryEnvironment } from "./constants";

// biome-ignore lint/suspicious/noExplicitAny: Sentry types require explicit any for some fields
type SentryAny = any;
>>>>>>> e5f7a680

/**
 * Sensitive field patterns to scrub from error reports
 * Prevents accidentally sending passwords, tokens, credit cards, etc. to Sentry
 */
const SENSITIVE_FIELD_PATTERNS = [
	/password/i,
	/passwd/i,
	/pwd/i,
	/secret/i,
	/token/i,
	/api[-_]?key/i,
	/auth/i,
	/credit[-_]?card/i,
	/card[-_]?number/i,
	/cvv/i,
	/ssn/i,
	/social[-_]?security/i,
	/private[-_]?key/i,
	/access[-_]?token/i,
	/refresh[-_]?token/i,
	/bearer/i,
];

/**
 * Recursively sanitize an object by removing sensitive fields
 */
<<<<<<< HEAD
// biome-ignore lint/suspicious/noExplicitAny: Sentry types require any for flexible data structures
function sanitizeObject(obj: any, depth = 0): any {
=======
function sanitizeObject(obj: unknown, depth = 0): unknown {
>>>>>>> e5f7a680
	// Prevent infinite recursion
	if (depth > 10) return "[Max Depth Reached]";
	if (obj === null || obj === undefined) return obj;
	if (typeof obj !== "object") return obj;

	// Handle arrays
	if (Array.isArray(obj)) {
		return obj.map((item) => sanitizeObject(item, depth + 1));
	}

	// Handle objects
<<<<<<< HEAD
	// biome-ignore lint/suspicious/noExplicitAny: Sentry types require any for flexible data structures
	const sanitized: Record<string, any> = {};
	for (const [key, value] of Object.entries(obj)) {
=======
	const sanitized: Record<string, unknown> = {};
	for (const [key, value] of Object.entries(obj as Record<string, unknown>)) {
>>>>>>> e5f7a680
		// Check if key matches sensitive pattern
		const isSensitive = SENSITIVE_FIELD_PATTERNS.some((pattern) =>
			pattern.test(key),
		);

		if (isSensitive) {
			sanitized[key] = "[Filtered]";
		} else if (typeof value === "object" && value !== null) {
			sanitized[key] = sanitizeObject(value, depth + 1);
		} else {
			sanitized[key] = value;
		}
	}

	return sanitized;
}

/**
 * beforeSend hook to sanitize sensitive data before sending to Sentry
 */
<<<<<<< HEAD
function beforeSend(event: ErrorEvent): ErrorEvent | null {
=======
// TODO [ANALYTICS]: Verify the efficency of this sanitization
function beforeSend(event: ErrorEvent, _hint: EventHint): ErrorEvent | null {
>>>>>>> e5f7a680
	// Sanitize request data
	if (event.request) {
		// Sanitize query parameters
		if (event.request.query_string) {
			event.request.query_string = sanitizeObject(
				event.request.query_string,
			) as Record<string, SentryAny>;
		}

		// Sanitize POST data
		if (event.request.data) {
			event.request.data = sanitizeObject(event.request.data);
		}

		// Sanitize cookies
		if (event.request.cookies) {
			event.request.cookies = sanitizeObject(event.request.cookies) as Record<
				string,
				string
			>;
		}

		// Sanitize headers
		if (event.request.headers) {
			event.request.headers = sanitizeObject(event.request.headers) as Record<
				string,
				string
			>;
		}
	}

	// Sanitize breadcrumbs (user actions, console logs, etc.)
	if (event.breadcrumbs) {
		event.breadcrumbs = event.breadcrumbs.map((breadcrumb) => ({
			...breadcrumb,
			data: breadcrumb.data
				? (sanitizeObject(breadcrumb.data) as Record<string, SentryAny>)
				: breadcrumb.data,
		}));
	}

	// Sanitize extra context
	if (event.extra) {
		event.extra = sanitizeObject(event.extra) as Record<string, unknown>;
	}

	// Sanitize contexts
	if (event.contexts) {
		event.contexts = sanitizeObject(event.contexts) as Record<
			string,
			Record<string, unknown>
		>;
	}

	return event;
}

/**
 * Environment-specific Sentry configuration
 * Optimizes sample rates and features based on environment
 */
const getEnvironmentConfig = (environment: string) => {
	switch (environment) {
		case "production":
			return {
				// Production: Lower sample rates to reduce costs
				tracesSampleRate: 0.1, // 10% of transactions
				replaysSessionSampleRate: 0.05, // 5% of sessions
				replaysOnErrorSampleRate: 1.0, // 100% of error sessions
				environment: "production",
			};

		case "staging":
			return {
				// Staging: Higher sample rates for thorough testing
				tracesSampleRate: 0.5, // 50% of transactions
				replaysSessionSampleRate: 0.2, // 20% of sessions
				replaysOnErrorSampleRate: 1.0, // 100% of error sessions
				environment: "staging",
			};

		case "demo":
			return {
				// Demo: Moderate sample rates
				tracesSampleRate: 0.3, // 30% of transactions
				replaysSessionSampleRate: 0.1, // 10% of sessions
				replaysOnErrorSampleRate: 1.0, // 100% of error sessions
				environment: "demo",
			};

		default:
			return {
				// Default fallback
				tracesSampleRate: 0.1,
				replaysSessionSampleRate: 0.05,
				replaysOnErrorSampleRate: 1.0,
				environment: "unknown",
			};
	}
};

/**
<<<<<<< HEAD
 * Build trace propagation targets from API URLs
 * Extracts hostnames for distributed tracing
 */
function buildTracePropagationTargets(): (string | RegExp)[] {
	const apiBaseUrl = import.meta.env.VITE_BEST_SHOT_API || "";
	const apiV2BaseUrl = import.meta.env.VITE_BEST_SHOT_API_V2 || "";

	const targets: (string | RegExp)[] = [
		"localhost", // Local development
		/^\//,      // Same-origin requests (relative URLs)
=======
 * Extract logic for determining trace propagation targets
 * Connects frontend errors to backend traces
 */
function getTracePropagationTargets(): (string | RegExp)[] {
	// Configure which URLs should have distributed tracing enabled
	// This connects frontend errors to backend traces in Sentry
	// TODO [ANALYTICS]: Improve learning about: Connection Front End to Back End with tracePropagationTargets
	const apiBaseUrl = import.meta.env.VITE_BEST_SHOT_API || "";
	const apiV2BaseUrl = import.meta.env.VITE_BEST_SHOT_API_V2 || "";

	// Extract hostnames for trace propagation
	const targets: (string | RegExp)[] = [
		"localhost", // Local development
		/^\//, // Same-origin requests (relative URLs)
>>>>>>> e5f7a680
	];

	// Add production API domains if configured
	if (apiBaseUrl) {
		try {
			const url = new URL(apiBaseUrl);
			if (!url.hostname.includes("localhost")) {
				targets.push(url.hostname);
			}
		} catch {
			// Invalid URL, skip
		}
	}

	if (apiV2BaseUrl && apiV2BaseUrl !== apiBaseUrl) {
		try {
			const url = new URL(apiV2BaseUrl);
			if (!url.hostname.includes("localhost")) {
				targets.push(url.hostname);
			}
		} catch {
			// Invalid URL, skip
		}
	}

	return targets;
}

/**
<<<<<<< HEAD
 * Check if current environment has Sentry enabled
 */
function isSentryEnabled(env: string): env is SentryEnvironment {
=======
 * Check if monitoring should be enabled for the current environment
 */
function isMonitoringEnabled(env: string): boolean {
>>>>>>> e5f7a680
	return SENTRY_ENABLED_ENVIRONMENTS.includes(env as SentryEnvironment);
}

interface UserIdentity {
	id: string;
	email?: string;
	username?: string;
	role?: string;
}

export const Monitoring = {
	init: () => {
		const currentEnv = import.meta.env.MODE;

		// Only enable Sentry in non-local environments
<<<<<<< HEAD
		if (!isSentryEnabled(currentEnv)) {
=======
		if (!isMonitoringEnabled(currentEnv)) {
>>>>>>> e5f7a680
			console.log(`[Sentry] Disabled in ${currentEnv} mode`);
			return;
		}

		const config = getEnvironmentConfig(currentEnv);
<<<<<<< HEAD
		const release = import.meta.env.VITE_SENTRY_RELEASE || import.meta.env.SENTRY_RELEASE;
		const tracePropagationTargets = buildTracePropagationTargets();
=======

		// Get release information from environment variables or build process
		// The Sentry Vite plugin automatically injects SENTRY_RELEASE during build
		const release =
			import.meta.env.VITE_SENTRY_RELEASE || import.meta.env.SENTRY_RELEASE;

		const tracePropagationTargets = getTracePropagationTargets();
>>>>>>> e5f7a680

		Sentry.init({
			dsn: import.meta.env.VITE_SENTRY_DSN,
			environment: config.environment,
			release, // Links errors to specific deployments/commits

			// Core integrations
			integrations: [
				Sentry.browserTracingIntegration(),
				Sentry.replayIntegration(),
			],

			// Performance Monitoring (environment-specific)
			tracesSampleRate: config.tracesSampleRate,
			// Distributed Tracing - connects frontend and backend traces
			tracePropagationTargets,
			// Session Replay (environment-specific)
			replaysSessionSampleRate: config.replaysSessionSampleRate,
			replaysOnErrorSampleRate: config.replaysOnErrorSampleRate,
			// Data Sanitization - strip sensitive data before sending to Sentry
			beforeSend,
		});

		console.log(
			`[Sentry] Initialized for ${config.environment} environment`,
			`\n  - Release: ${release || "not set"}`,
			`\n  - Traces: ${config.tracesSampleRate * 100}%`,
			`\n  - Replays: ${config.replaysSessionSampleRate * 100}%`,
			`\n  - Error Replays: ${config.replaysOnErrorSampleRate * 100}%`,
			`\n  - API Tracing: ${tracePropagationTargets
				.map((t) => t.toString())
				.join(", ")}`,
		);
	},

	/**
	 * Identify the current user in Sentry
	 * This links all errors and sessions to the specific user
	 */
	setUser: (user: UserIdentity | null) => {
		const currentEnv = import.meta.env.MODE;

		// Only set user in enabled environments
<<<<<<< HEAD
		if (!isSentryEnabled(currentEnv)) {
=======
		if (!isMonitoringEnabled(currentEnv)) {
>>>>>>> e5f7a680
			return;
		}

		if (user) {
			Sentry.setUser({
				id: user.id,
				email: user.email,
				username: user.username,
			});
<<<<<<< HEAD
=======
			console.log(
				`[Sentry] User identified: ${user.username || user.email || user.id}`,
			);
>>>>>>> e5f7a680
		} else {
			Sentry.setUser(null);
		}
	},
	/**
	 * Set a custom tag for filtering and grouping errors
	 * Tags are key-value pairs that help you organize and search errors in Sentry
	 *
	 * @param key - Tag name (e.g., "feature", "user.role")
	 * @param value - Tag value (e.g., "tournament", "admin")
	 *
	 * @example
	 * Monitoring.setTag("feature", "tournament-creation");
	 * Monitoring.setTag("user.role", "admin");
	 */
	setTag: (key: string, value: string) => {
		const currentEnv = import.meta.env.MODE;
<<<<<<< HEAD
		if (!isSentryEnabled(currentEnv)) {
=======

		if (!isMonitoringEnabled(currentEnv)) {
>>>>>>> e5f7a680
			return;
		}

		Sentry.setTag(key, value);
	},
	/**
	 * Set multiple custom tags at once
	 *
	 * @param tags - Object with key-value pairs for tags
	 *
	 * @example
	 * Monitoring.setTags({
	 *   feature: "match-scoring",
	 *   "user.role": "player",
	 *   "tournament.id": "123"
	 * });
	 */
	setTags: (tags: Record<string, string>) => {
		const currentEnv = import.meta.env.MODE;
<<<<<<< HEAD
		if (!isSentryEnabled(currentEnv)) {
=======

		if (!isMonitoringEnabled(currentEnv)) {
>>>>>>> e5f7a680
			return;
		}
		Sentry.setTags(tags);
	},
	/**
	 * Set additional context for errors
	 * Unlike tags (which are indexed strings), contexts can contain complex objects
	 *
	 * @param name - Context name (e.g., "tournament", "match")
	 * @param context - Object with relevant data
	 *
	 * @example
	 * Monitoring.setContext("tournament", {
	 *   id: "123",
	 *   name: "Summer Championship",
	 *   status: "in-progress"
	 * });
	 */
	setContext: (name: string, context: Record<string, unknown> | null) => {
		const currentEnv = import.meta.env.MODE;

<<<<<<< HEAD
		if (!isSentryEnabled(currentEnv)) {
=======
		if (!isMonitoringEnabled(currentEnv)) {
>>>>>>> e5f7a680
			return;
		}

		Sentry.setContext(name, context);
	},

	/**
	 * Set Sentry feature tag and optional context
	 * Convenience method for setting feature context
	 *
	 * @param featureName - Name of the feature (e.g., "tournament-creation", "match-scoring")
	 * @param context - Optional additional context data
	 *
	 * @example
	 * Monitoring.setSentryContext("tournament-detail", {
	 *   tournamentId: tournament.id,
	 *   tournamentName: tournament.name,
	 *   status: tournament.status
	 * });
	 */
	setSentryContext: (
		featureName: string,
		context?: Record<string, string | number | boolean>,
	) => {
		const currentEnv = import.meta.env.MODE;

<<<<<<< HEAD
		if (!isSentryEnabled(currentEnv)) {
=======
		if (!isMonitoringEnabled(currentEnv)) {
>>>>>>> e5f7a680
			return;
		}

		// Set feature tag for filtering errors by feature
		Sentry.setTag("feature", featureName);

		// Set detailed context if provided
		if (context) {
			Sentry.setContext(featureName, context);
		}
	},

	/**
	 * Clear feature-specific context
	 *
	 * @param featureName - Name of the feature context to clear
	 *
	 * @example
	 * Monitoring.clearSentryContext("tournament-detail");
	 */
	clearSentryContext: (featureName: string) => {
		const currentEnv = import.meta.env.MODE;

<<<<<<< HEAD
		if (!isSentryEnabled(currentEnv)) {
=======
		if (!isMonitoringEnabled(currentEnv)) {
>>>>>>> e5f7a680
			return;
		}

		Sentry.setContext(featureName, null);
	},

	/**
	 * Manually capture an exception with optional context
	 * Use this when you want to report an error without throwing it
	 *
	 * @param error - Error to capture
	 * @param context - Optional additional context
	 *
	 * @example
	 * try {
	 *   await riskyOperation();
	 * } catch (error) {
	 *   Monitoring.captureException(error, {
	 *     extra: { tournamentId: "123", operation: "delete" },
	 *     tags: { "operation.critical": "true" }
	 *   });
	 *   // Handle error gracefully without crashing
	 * }
	 */
	captureException: (
		error: Error,
		context?: {
			tags?: Record<string, string>;
			extra?: Record<string, unknown>;
			level?: "fatal" | "error" | "warning" | "log" | "info" | "debug";
		},
	) => {
		const currentEnv = import.meta.env.MODE;

		if (!isSentryEnabled(currentEnv)) {
			return;
		}

		Sentry.captureException(error, {
			tags: context?.tags,
			extra: context?.extra,
			level: context?.level || "error",
		});
	},
};<|MERGE_RESOLUTION|>--- conflicted
+++ resolved
@@ -1,147 +1,115 @@
 import * as Sentry from "@sentry/react";
-<<<<<<< HEAD
-import { SENTRY_ENABLED_ENVIRONMENTS, type SentryEnvironment } from "./constants";
+import {
+  SENTRY_ENABLED_ENVIRONMENTS,
+  type SentryEnvironment,
+} from "./constants";
 import type { ErrorEvent } from "@sentry/react";
-=======
-import type { ErrorEvent, EventHint } from "@sentry/react";
-import { SENTRY_ENABLED_ENVIRONMENTS, type SentryEnvironment } from "./constants";
-
-// biome-ignore lint/suspicious/noExplicitAny: Sentry types require explicit any for some fields
-type SentryAny = any;
->>>>>>> e5f7a680
 
 /**
  * Sensitive field patterns to scrub from error reports
  * Prevents accidentally sending passwords, tokens, credit cards, etc. to Sentry
  */
 const SENSITIVE_FIELD_PATTERNS = [
-	/password/i,
-	/passwd/i,
-	/pwd/i,
-	/secret/i,
-	/token/i,
-	/api[-_]?key/i,
-	/auth/i,
-	/credit[-_]?card/i,
-	/card[-_]?number/i,
-	/cvv/i,
-	/ssn/i,
-	/social[-_]?security/i,
-	/private[-_]?key/i,
-	/access[-_]?token/i,
-	/refresh[-_]?token/i,
-	/bearer/i,
+  /password/i,
+  /passwd/i,
+  /pwd/i,
+  /secret/i,
+  /token/i,
+  /api[-_]?key/i,
+  /auth/i,
+  /credit[-_]?card/i,
+  /card[-_]?number/i,
+  /cvv/i,
+  /ssn/i,
+  /social[-_]?security/i,
+  /private[-_]?key/i,
+  /access[-_]?token/i,
+  /refresh[-_]?token/i,
+  /bearer/i,
 ];
 
 /**
  * Recursively sanitize an object by removing sensitive fields
  */
-<<<<<<< HEAD
 // biome-ignore lint/suspicious/noExplicitAny: Sentry types require any for flexible data structures
 function sanitizeObject(obj: any, depth = 0): any {
-=======
-function sanitizeObject(obj: unknown, depth = 0): unknown {
->>>>>>> e5f7a680
-	// Prevent infinite recursion
-	if (depth > 10) return "[Max Depth Reached]";
-	if (obj === null || obj === undefined) return obj;
-	if (typeof obj !== "object") return obj;
-
-	// Handle arrays
-	if (Array.isArray(obj)) {
-		return obj.map((item) => sanitizeObject(item, depth + 1));
-	}
-
-	// Handle objects
-<<<<<<< HEAD
-	// biome-ignore lint/suspicious/noExplicitAny: Sentry types require any for flexible data structures
-	const sanitized: Record<string, any> = {};
-	for (const [key, value] of Object.entries(obj)) {
-=======
-	const sanitized: Record<string, unknown> = {};
-	for (const [key, value] of Object.entries(obj as Record<string, unknown>)) {
->>>>>>> e5f7a680
-		// Check if key matches sensitive pattern
-		const isSensitive = SENSITIVE_FIELD_PATTERNS.some((pattern) =>
-			pattern.test(key),
-		);
-
-		if (isSensitive) {
-			sanitized[key] = "[Filtered]";
-		} else if (typeof value === "object" && value !== null) {
-			sanitized[key] = sanitizeObject(value, depth + 1);
-		} else {
-			sanitized[key] = value;
-		}
-	}
-
-	return sanitized;
+  // Prevent infinite recursion
+  if (depth > 10) return "[Max Depth Reached]";
+  if (obj === null || obj === undefined) return obj;
+  if (typeof obj !== "object") return obj;
+
+  // Handle arrays
+  if (Array.isArray(obj)) {
+    return obj.map((item) => sanitizeObject(item, depth + 1));
+  }
+
+  // Handle objects
+  // biome-ignore lint/suspicious/noExplicitAny: Sentry types require any for flexible data structures
+  const sanitized: Record<string, any> = {};
+  for (const [key, value] of Object.entries(obj)) {
+    // Check if key matches sensitive pattern
+    const isSensitive = SENSITIVE_FIELD_PATTERNS.some((pattern) =>
+      pattern.test(key)
+    );
+
+    if (isSensitive) {
+      sanitized[key] = "[Filtered]";
+    } else if (typeof value === "object" && value !== null) {
+      sanitized[key] = sanitizeObject(value, depth + 1);
+    } else {
+      sanitized[key] = value;
+    }
+  }
+
+  return sanitized;
 }
 
 /**
  * beforeSend hook to sanitize sensitive data before sending to Sentry
  */
-<<<<<<< HEAD
 function beforeSend(event: ErrorEvent): ErrorEvent | null {
-=======
-// TODO [ANALYTICS]: Verify the efficency of this sanitization
-function beforeSend(event: ErrorEvent, _hint: EventHint): ErrorEvent | null {
->>>>>>> e5f7a680
-	// Sanitize request data
-	if (event.request) {
-		// Sanitize query parameters
-		if (event.request.query_string) {
-			event.request.query_string = sanitizeObject(
-				event.request.query_string,
-			) as Record<string, SentryAny>;
-		}
-
-		// Sanitize POST data
-		if (event.request.data) {
-			event.request.data = sanitizeObject(event.request.data);
-		}
-
-		// Sanitize cookies
-		if (event.request.cookies) {
-			event.request.cookies = sanitizeObject(event.request.cookies) as Record<
-				string,
-				string
-			>;
-		}
-
-		// Sanitize headers
-		if (event.request.headers) {
-			event.request.headers = sanitizeObject(event.request.headers) as Record<
-				string,
-				string
-			>;
-		}
-	}
-
-	// Sanitize breadcrumbs (user actions, console logs, etc.)
-	if (event.breadcrumbs) {
-		event.breadcrumbs = event.breadcrumbs.map((breadcrumb) => ({
-			...breadcrumb,
-			data: breadcrumb.data
-				? (sanitizeObject(breadcrumb.data) as Record<string, SentryAny>)
-				: breadcrumb.data,
-		}));
-	}
-
-	// Sanitize extra context
-	if (event.extra) {
-		event.extra = sanitizeObject(event.extra) as Record<string, unknown>;
-	}
-
-	// Sanitize contexts
-	if (event.contexts) {
-		event.contexts = sanitizeObject(event.contexts) as Record<
-			string,
-			Record<string, unknown>
-		>;
-	}
-
-	return event;
+  // Sanitize request data
+  if (event.request) {
+    // Sanitize query parameters
+    if (event.request.query_string) {
+      event.request.query_string = sanitizeObject(event.request.query_string);
+    }
+
+    // Sanitize POST data
+    if (event.request.data) {
+      event.request.data = sanitizeObject(event.request.data);
+    }
+
+    // Sanitize cookies
+    if (event.request.cookies) {
+      event.request.cookies = sanitizeObject(event.request.cookies);
+    }
+
+    // Sanitize headers
+    if (event.request.headers) {
+      event.request.headers = sanitizeObject(event.request.headers);
+    }
+  }
+
+  // Sanitize breadcrumbs (user actions, console logs, etc.)
+  if (event.breadcrumbs) {
+    event.breadcrumbs = event.breadcrumbs.map((breadcrumb) => ({
+      ...breadcrumb,
+      data: breadcrumb.data ? sanitizeObject(breadcrumb.data) : breadcrumb.data,
+    }));
+  }
+
+  // Sanitize extra context
+  if (event.extra) {
+    event.extra = sanitizeObject(event.extra);
+  }
+
+  // Sanitize contexts
+  if (event.contexts) {
+    event.contexts = sanitizeObject(event.contexts);
+  }
+
+  return event;
 }
 
 /**
@@ -149,386 +117,319 @@
  * Optimizes sample rates and features based on environment
  */
 const getEnvironmentConfig = (environment: string) => {
-	switch (environment) {
-		case "production":
-			return {
-				// Production: Lower sample rates to reduce costs
-				tracesSampleRate: 0.1, // 10% of transactions
-				replaysSessionSampleRate: 0.05, // 5% of sessions
-				replaysOnErrorSampleRate: 1.0, // 100% of error sessions
-				environment: "production",
-			};
-
-		case "staging":
-			return {
-				// Staging: Higher sample rates for thorough testing
-				tracesSampleRate: 0.5, // 50% of transactions
-				replaysSessionSampleRate: 0.2, // 20% of sessions
-				replaysOnErrorSampleRate: 1.0, // 100% of error sessions
-				environment: "staging",
-			};
-
-		case "demo":
-			return {
-				// Demo: Moderate sample rates
-				tracesSampleRate: 0.3, // 30% of transactions
-				replaysSessionSampleRate: 0.1, // 10% of sessions
-				replaysOnErrorSampleRate: 1.0, // 100% of error sessions
-				environment: "demo",
-			};
-
-		default:
-			return {
-				// Default fallback
-				tracesSampleRate: 0.1,
-				replaysSessionSampleRate: 0.05,
-				replaysOnErrorSampleRate: 1.0,
-				environment: "unknown",
-			};
-	}
+  switch (environment) {
+    case "production":
+      return {
+        // Production: Lower sample rates to reduce costs
+        tracesSampleRate: 0.1, // 10% of transactions
+        replaysSessionSampleRate: 0.05, // 5% of sessions
+        replaysOnErrorSampleRate: 1.0, // 100% of error sessions
+        environment: "production",
+      };
+
+    case "staging":
+      return {
+        // Staging: Higher sample rates for thorough testing
+        tracesSampleRate: 0.5, // 50% of transactions
+        replaysSessionSampleRate: 0.2, // 20% of sessions
+        replaysOnErrorSampleRate: 1.0, // 100% of error sessions
+        environment: "staging",
+      };
+
+    case "demo":
+      return {
+        // Demo: Moderate sample rates
+        tracesSampleRate: 0.3, // 30% of transactions
+        replaysSessionSampleRate: 0.1, // 10% of sessions
+        replaysOnErrorSampleRate: 1.0, // 100% of error sessions
+        environment: "demo",
+      };
+
+    default:
+      return {
+        // Default fallback
+        tracesSampleRate: 0.1,
+        replaysSessionSampleRate: 0.05,
+        replaysOnErrorSampleRate: 1.0,
+        environment: "unknown",
+      };
+  }
 };
 
 /**
-<<<<<<< HEAD
  * Build trace propagation targets from API URLs
  * Extracts hostnames for distributed tracing
  */
 function buildTracePropagationTargets(): (string | RegExp)[] {
-	const apiBaseUrl = import.meta.env.VITE_BEST_SHOT_API || "";
-	const apiV2BaseUrl = import.meta.env.VITE_BEST_SHOT_API_V2 || "";
-
-	const targets: (string | RegExp)[] = [
-		"localhost", // Local development
-		/^\//,      // Same-origin requests (relative URLs)
-=======
- * Extract logic for determining trace propagation targets
- * Connects frontend errors to backend traces
- */
-function getTracePropagationTargets(): (string | RegExp)[] {
-	// Configure which URLs should have distributed tracing enabled
-	// This connects frontend errors to backend traces in Sentry
-	// TODO [ANALYTICS]: Improve learning about: Connection Front End to Back End with tracePropagationTargets
-	const apiBaseUrl = import.meta.env.VITE_BEST_SHOT_API || "";
-	const apiV2BaseUrl = import.meta.env.VITE_BEST_SHOT_API_V2 || "";
-
-	// Extract hostnames for trace propagation
-	const targets: (string | RegExp)[] = [
-		"localhost", // Local development
-		/^\//, // Same-origin requests (relative URLs)
->>>>>>> e5f7a680
-	];
-
-	// Add production API domains if configured
-	if (apiBaseUrl) {
-		try {
-			const url = new URL(apiBaseUrl);
-			if (!url.hostname.includes("localhost")) {
-				targets.push(url.hostname);
-			}
-		} catch {
-			// Invalid URL, skip
-		}
-	}
-
-	if (apiV2BaseUrl && apiV2BaseUrl !== apiBaseUrl) {
-		try {
-			const url = new URL(apiV2BaseUrl);
-			if (!url.hostname.includes("localhost")) {
-				targets.push(url.hostname);
-			}
-		} catch {
-			// Invalid URL, skip
-		}
-	}
-
-	return targets;
+  const apiBaseUrl = import.meta.env.VITE_BEST_SHOT_API || "";
+  const apiV2BaseUrl = import.meta.env.VITE_BEST_SHOT_API_V2 || "";
+
+  const targets: (string | RegExp)[] = [
+    "localhost", // Local development
+    /^\//, // Same-origin requests (relative URLs)
+  ];
+
+  // Add production API domains if configured
+  if (apiBaseUrl) {
+    try {
+      const url = new URL(apiBaseUrl);
+      if (!url.hostname.includes("localhost")) {
+        targets.push(url.hostname);
+      }
+    } catch {
+      // Invalid URL, skip
+    }
+  }
+
+  if (apiV2BaseUrl && apiV2BaseUrl !== apiBaseUrl) {
+    try {
+      const url = new URL(apiV2BaseUrl);
+      if (!url.hostname.includes("localhost")) {
+        targets.push(url.hostname);
+      }
+    } catch {
+      // Invalid URL, skip
+    }
+  }
+
+  return targets;
 }
 
 /**
-<<<<<<< HEAD
  * Check if current environment has Sentry enabled
  */
 function isSentryEnabled(env: string): env is SentryEnvironment {
-=======
- * Check if monitoring should be enabled for the current environment
- */
-function isMonitoringEnabled(env: string): boolean {
->>>>>>> e5f7a680
-	return SENTRY_ENABLED_ENVIRONMENTS.includes(env as SentryEnvironment);
+  return SENTRY_ENABLED_ENVIRONMENTS.includes(env as SentryEnvironment);
 }
 
 interface UserIdentity {
-	id: string;
-	email?: string;
-	username?: string;
-	role?: string;
+  id: string;
+  email?: string;
+  username?: string;
+  role?: string;
 }
 
 export const Monitoring = {
-	init: () => {
-		const currentEnv = import.meta.env.MODE;
-
-		// Only enable Sentry in non-local environments
-<<<<<<< HEAD
-		if (!isSentryEnabled(currentEnv)) {
-=======
-		if (!isMonitoringEnabled(currentEnv)) {
->>>>>>> e5f7a680
-			console.log(`[Sentry] Disabled in ${currentEnv} mode`);
-			return;
-		}
-
-		const config = getEnvironmentConfig(currentEnv);
-<<<<<<< HEAD
-		const release = import.meta.env.VITE_SENTRY_RELEASE || import.meta.env.SENTRY_RELEASE;
-		const tracePropagationTargets = buildTracePropagationTargets();
-=======
-
-		// Get release information from environment variables or build process
-		// The Sentry Vite plugin automatically injects SENTRY_RELEASE during build
-		const release =
-			import.meta.env.VITE_SENTRY_RELEASE || import.meta.env.SENTRY_RELEASE;
-
-		const tracePropagationTargets = getTracePropagationTargets();
->>>>>>> e5f7a680
-
-		Sentry.init({
-			dsn: import.meta.env.VITE_SENTRY_DSN,
-			environment: config.environment,
-			release, // Links errors to specific deployments/commits
-
-			// Core integrations
-			integrations: [
-				Sentry.browserTracingIntegration(),
-				Sentry.replayIntegration(),
-			],
-
-			// Performance Monitoring (environment-specific)
-			tracesSampleRate: config.tracesSampleRate,
-			// Distributed Tracing - connects frontend and backend traces
-			tracePropagationTargets,
-			// Session Replay (environment-specific)
-			replaysSessionSampleRate: config.replaysSessionSampleRate,
-			replaysOnErrorSampleRate: config.replaysOnErrorSampleRate,
-			// Data Sanitization - strip sensitive data before sending to Sentry
-			beforeSend,
-		});
-
-		console.log(
-			`[Sentry] Initialized for ${config.environment} environment`,
-			`\n  - Release: ${release || "not set"}`,
-			`\n  - Traces: ${config.tracesSampleRate * 100}%`,
-			`\n  - Replays: ${config.replaysSessionSampleRate * 100}%`,
-			`\n  - Error Replays: ${config.replaysOnErrorSampleRate * 100}%`,
-			`\n  - API Tracing: ${tracePropagationTargets
-				.map((t) => t.toString())
-				.join(", ")}`,
-		);
-	},
-
-	/**
-	 * Identify the current user in Sentry
-	 * This links all errors and sessions to the specific user
-	 */
-	setUser: (user: UserIdentity | null) => {
-		const currentEnv = import.meta.env.MODE;
-
-		// Only set user in enabled environments
-<<<<<<< HEAD
-		if (!isSentryEnabled(currentEnv)) {
-=======
-		if (!isMonitoringEnabled(currentEnv)) {
->>>>>>> e5f7a680
-			return;
-		}
-
-		if (user) {
-			Sentry.setUser({
-				id: user.id,
-				email: user.email,
-				username: user.username,
-			});
-<<<<<<< HEAD
-=======
-			console.log(
-				`[Sentry] User identified: ${user.username || user.email || user.id}`,
-			);
->>>>>>> e5f7a680
-		} else {
-			Sentry.setUser(null);
-		}
-	},
-	/**
-	 * Set a custom tag for filtering and grouping errors
-	 * Tags are key-value pairs that help you organize and search errors in Sentry
-	 *
-	 * @param key - Tag name (e.g., "feature", "user.role")
-	 * @param value - Tag value (e.g., "tournament", "admin")
-	 *
-	 * @example
-	 * Monitoring.setTag("feature", "tournament-creation");
-	 * Monitoring.setTag("user.role", "admin");
-	 */
-	setTag: (key: string, value: string) => {
-		const currentEnv = import.meta.env.MODE;
-<<<<<<< HEAD
-		if (!isSentryEnabled(currentEnv)) {
-=======
-
-		if (!isMonitoringEnabled(currentEnv)) {
->>>>>>> e5f7a680
-			return;
-		}
-
-		Sentry.setTag(key, value);
-	},
-	/**
-	 * Set multiple custom tags at once
-	 *
-	 * @param tags - Object with key-value pairs for tags
-	 *
-	 * @example
-	 * Monitoring.setTags({
-	 *   feature: "match-scoring",
-	 *   "user.role": "player",
-	 *   "tournament.id": "123"
-	 * });
-	 */
-	setTags: (tags: Record<string, string>) => {
-		const currentEnv = import.meta.env.MODE;
-<<<<<<< HEAD
-		if (!isSentryEnabled(currentEnv)) {
-=======
-
-		if (!isMonitoringEnabled(currentEnv)) {
->>>>>>> e5f7a680
-			return;
-		}
-		Sentry.setTags(tags);
-	},
-	/**
-	 * Set additional context for errors
-	 * Unlike tags (which are indexed strings), contexts can contain complex objects
-	 *
-	 * @param name - Context name (e.g., "tournament", "match")
-	 * @param context - Object with relevant data
-	 *
-	 * @example
-	 * Monitoring.setContext("tournament", {
-	 *   id: "123",
-	 *   name: "Summer Championship",
-	 *   status: "in-progress"
-	 * });
-	 */
-	setContext: (name: string, context: Record<string, unknown> | null) => {
-		const currentEnv = import.meta.env.MODE;
-
-<<<<<<< HEAD
-		if (!isSentryEnabled(currentEnv)) {
-=======
-		if (!isMonitoringEnabled(currentEnv)) {
->>>>>>> e5f7a680
-			return;
-		}
-
-		Sentry.setContext(name, context);
-	},
-
-	/**
-	 * Set Sentry feature tag and optional context
-	 * Convenience method for setting feature context
-	 *
-	 * @param featureName - Name of the feature (e.g., "tournament-creation", "match-scoring")
-	 * @param context - Optional additional context data
-	 *
-	 * @example
-	 * Monitoring.setSentryContext("tournament-detail", {
-	 *   tournamentId: tournament.id,
-	 *   tournamentName: tournament.name,
-	 *   status: tournament.status
-	 * });
-	 */
-	setSentryContext: (
-		featureName: string,
-		context?: Record<string, string | number | boolean>,
-	) => {
-		const currentEnv = import.meta.env.MODE;
-
-<<<<<<< HEAD
-		if (!isSentryEnabled(currentEnv)) {
-=======
-		if (!isMonitoringEnabled(currentEnv)) {
->>>>>>> e5f7a680
-			return;
-		}
-
-		// Set feature tag for filtering errors by feature
-		Sentry.setTag("feature", featureName);
-
-		// Set detailed context if provided
-		if (context) {
-			Sentry.setContext(featureName, context);
-		}
-	},
-
-	/**
-	 * Clear feature-specific context
-	 *
-	 * @param featureName - Name of the feature context to clear
-	 *
-	 * @example
-	 * Monitoring.clearSentryContext("tournament-detail");
-	 */
-	clearSentryContext: (featureName: string) => {
-		const currentEnv = import.meta.env.MODE;
-
-<<<<<<< HEAD
-		if (!isSentryEnabled(currentEnv)) {
-=======
-		if (!isMonitoringEnabled(currentEnv)) {
->>>>>>> e5f7a680
-			return;
-		}
-
-		Sentry.setContext(featureName, null);
-	},
-
-	/**
-	 * Manually capture an exception with optional context
-	 * Use this when you want to report an error without throwing it
-	 *
-	 * @param error - Error to capture
-	 * @param context - Optional additional context
-	 *
-	 * @example
-	 * try {
-	 *   await riskyOperation();
-	 * } catch (error) {
-	 *   Monitoring.captureException(error, {
-	 *     extra: { tournamentId: "123", operation: "delete" },
-	 *     tags: { "operation.critical": "true" }
-	 *   });
-	 *   // Handle error gracefully without crashing
-	 * }
-	 */
-	captureException: (
-		error: Error,
-		context?: {
-			tags?: Record<string, string>;
-			extra?: Record<string, unknown>;
-			level?: "fatal" | "error" | "warning" | "log" | "info" | "debug";
-		},
-	) => {
-		const currentEnv = import.meta.env.MODE;
-
-		if (!isSentryEnabled(currentEnv)) {
-			return;
-		}
-
-		Sentry.captureException(error, {
-			tags: context?.tags,
-			extra: context?.extra,
-			level: context?.level || "error",
-		});
-	},
+  init: () => {
+    const currentEnv = import.meta.env.MODE;
+
+    // Only enable Sentry in non-local environments
+    if (!isSentryEnabled(currentEnv)) {
+      console.log(`[Sentry] Disabled in ${currentEnv} mode`);
+      return;
+    }
+
+    const config = getEnvironmentConfig(currentEnv);
+    const release =
+      import.meta.env.VITE_SENTRY_RELEASE || import.meta.env.SENTRY_RELEASE;
+    const tracePropagationTargets = buildTracePropagationTargets();
+
+    Sentry.init({
+      dsn: import.meta.env.VITE_SENTRY_DSN,
+      environment: config.environment,
+      release, // Links errors to specific deployments/commits
+
+      // Core integrations
+      integrations: [
+        Sentry.browserTracingIntegration(),
+        Sentry.replayIntegration(),
+      ],
+
+      // Performance Monitoring (environment-specific)
+      tracesSampleRate: config.tracesSampleRate,
+
+      // Distributed Tracing - connects frontend and backend traces
+      tracePropagationTargets,
+
+      // Session Replay (environment-specific)
+      replaysSessionSampleRate: config.replaysSessionSampleRate,
+      replaysOnErrorSampleRate: config.replaysOnErrorSampleRate,
+
+      // Data Sanitization - strip sensitive data before sending to Sentry
+      beforeSend,
+    });
+
+    console.log(
+      `[Sentry] Initialized for ${config.environment} environment`,
+      `\n  - Release: ${release || "not set"}`,
+      `\n  - Traces: ${config.tracesSampleRate * 100}%`,
+      `\n  - Replays: ${config.replaysSessionSampleRate * 100}%`,
+      `\n  - Error Replays: ${config.replaysOnErrorSampleRate * 100}%`,
+      `\n  - API Tracing: ${tracePropagationTargets.map((t) => t.toString()).join(", ")}`
+    );
+  },
+
+  /**
+   * Identify the current user in Sentry
+   * This links all errors and sessions to the specific user
+   */
+  setUser: (user: UserIdentity | null) => {
+    const currentEnv = import.meta.env.MODE;
+
+    // Only set user in enabled environments
+    if (!isSentryEnabled(currentEnv)) {
+      return;
+    }
+
+    if (user) {
+      Sentry.setUser({
+        id: user.id,
+        email: user.email,
+        username: user.username,
+      });
+    } else {
+      Sentry.setUser(null);
+    }
+  },
+  /**
+   * Set a custom tag for filtering and grouping errors
+   * Tags are key-value pairs that help you organize and search errors in Sentry
+   *
+   * @param key - Tag name (e.g., "feature", "user.role")
+   * @param value - Tag value (e.g., "tournament", "admin")
+   *
+   * @example
+   * Monitoring.setTag("feature", "tournament-creation");
+   * Monitoring.setTag("user.role", "admin");
+   */
+  setTag: (key: string, value: string) => {
+    const currentEnv = import.meta.env.MODE;
+    if (!isSentryEnabled(currentEnv)) {
+      return;
+    }
+
+    Sentry.setTag(key, value);
+  },
+  /**
+   * Set multiple custom tags at once
+   *
+   * @param tags - Object with key-value pairs for tags
+   *
+   * @example
+   * Monitoring.setTags({
+   *   feature: "match-scoring",
+   *   "user.role": "player",
+   *   "tournament.id": "123"
+   * });
+   */
+  setTags: (tags: Record<string, string>) => {
+    const currentEnv = import.meta.env.MODE;
+    if (!isSentryEnabled(currentEnv)) {
+      return;
+    }
+    Sentry.setTags(tags);
+  },
+  /**
+   * Set additional context for errors
+   * Unlike tags (which are indexed strings), contexts can contain complex objects
+   *
+   * @param name - Context name (e.g., "tournament", "match")
+   * @param context - Object with relevant data
+   *
+   * @example
+   * Monitoring.setContext("tournament", {
+   *   id: "123",
+   *   name: "Summer Championship",
+   *   status: "in-progress"
+   * });
+   */
+  setContext: (name: string, context: Record<string, unknown> | null) => {
+    const currentEnv = import.meta.env.MODE;
+
+    if (!isSentryEnabled(currentEnv)) {
+      return;
+    }
+
+    Sentry.setContext(name, context);
+  },
+
+  /**
+   * Set Sentry feature tag and optional context
+   * Convenience method for setting feature context
+   *
+   * @param featureName - Name of the feature (e.g., "tournament-creation", "match-scoring")
+   * @param context - Optional additional context data
+   *
+   * @example
+   * Monitoring.setSentryContext("tournament-detail", {
+   *   tournamentId: tournament.id,
+   *   tournamentName: tournament.name,
+   *   status: tournament.status
+   * });
+   */
+  setSentryContext: (
+    featureName: string,
+    context?: Record<string, string | number | boolean>
+  ) => {
+    const currentEnv = import.meta.env.MODE;
+
+    if (!isSentryEnabled(currentEnv)) {
+      return;
+    }
+
+    // Set feature tag for filtering errors by feature
+    Sentry.setTag("feature", featureName);
+
+    // Set detailed context if provided
+    if (context) {
+      Sentry.setContext(featureName, context);
+    }
+  },
+
+  /**
+   * Clear feature-specific context
+   *
+   * @param featureName - Name of the feature context to clear
+   *
+   * @example
+   * Monitoring.clearSentryContext("tournament-detail");
+   */
+  clearSentryContext: (featureName: string) => {
+    const currentEnv = import.meta.env.MODE;
+
+    if (!isSentryEnabled(currentEnv)) {
+      return;
+    }
+
+    Sentry.setContext(featureName, null);
+  },
+
+  /**
+   * Manually capture an exception with optional context
+   * Use this when you want to report an error without throwing it
+   *
+   * @param error - Error to capture
+   * @param context - Optional additional context
+   *
+   * @example
+   * try {
+   *   await riskyOperation();
+   * } catch (error) {
+   *   Monitoring.captureException(error, {
+   *     extra: { tournamentId: "123", operation: "delete" },
+   *     tags: { "operation.critical": "true" }
+   *   });
+   *   // Handle error gracefully without crashing
+   * }
+   */
+  captureException: (
+    error: Error,
+    context?: {
+      tags?: Record<string, string>;
+      extra?: Record<string, unknown>;
+      level?: "fatal" | "error" | "warning" | "log" | "info" | "debug";
+    }
+  ) => {
+    const currentEnv = import.meta.env.MODE;
+
+    if (!isSentryEnabled(currentEnv)) {
+      return;
+    }
+
+    Sentry.captureException(error, {
+      tags: context?.tags,
+      extra: context?.extra,
+      level: context?.level || "error",
+    });
+  },
 };