--- conflicted
+++ resolved
@@ -1,4 +1,3 @@
-<<<<<<< HEAD
 import OktaAuth0Provider, {
 	useAuth0,
 } from "@/domains/authentication/adapters/auth-0";
@@ -7,7 +6,6 @@
 	useByPassAuth,
 } from "@/domains/authentication/adapters/bypass";
 import { APP_MODES } from "@/domains/global/typing";
-import { useAuth0 } from "@auth0/auth0-react";
 
 export type IAuthProvider = ({
 	children,
@@ -20,15 +18,6 @@
 	isLoadingAuth: boolean;
 	authId: string | undefined;
 };
-=======
-import OktaAuth0Provider from "@/domains/authentication/context/auth-0";
-import {
-	ByPassAuthProvider,
-	useReactContextAdapter,
-} from "@/domains/authentication/context/bypass";
-import { APP_MODES } from "@/domains/global/typing";
-import { useAuth0 } from "@auth0/auth0-react";
->>>>>>> 6a1128ea
 
 export type IAuthAdapter = Record<
 	APP_MODES,
@@ -47,10 +36,6 @@
 		Provider: ByPassAuthProvider,
 		hook: useByPassAuth,
 	},
-<<<<<<< HEAD
 	staging: { Provider: ByPassAuthProvider, hook: useByPassAuth },
-=======
-	staging: { Provider: ByPassAuthProvider, hook: useReactContextAdapter },
->>>>>>> 6a1128ea
 	production: { Provider: OktaAuth0Provider, hook: useAuth0 },
 };