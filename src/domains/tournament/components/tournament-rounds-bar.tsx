import { styled } from "@mui/material";
import Typography from "@mui/material/Typography";
import Box from "@mui/system/Box";
import { useEffect } from "react";
import { AppPill } from "@/domains/ui-system/components/pill/pill";
import { OverflowOnHover } from "@/domains/ui-system/utils";
import { UIHelper } from "@/theming/theme";
import { useTournament } from "../hooks/use-tournament";
import { useTournamentRounds } from "../hooks/use-tournament-rounds";

const TournamentRoundsBar = () => {
	const { activeRound, goToRound } = useTournamentRounds();
	const { data: tournament } = useTournament();

	console.log(tournament.rounds);
	useEffect(() => {
		if (activeRound) {
			const el = document.querySelector("[data-active='true']");

			el?.scrollIntoView({
				inline: "center",
				block: "center",
			});
		}
	}, [activeRound]);

	return (
		<Wrapper data-ui="tournament-rounds-bar">
			<BarHeading data-ui="bar-heading">
				<AppPill.Component border="1px solid" borderColor="teal.500" width={70} height={25}>
					<Typography variant="tag" textTransform="uppercase" color="neutral.100" fontWeight={500}>
						rounds
					</Typography>
				</AppPill.Component>
			</BarHeading>

			<Bar data-ui="bar">
<<<<<<< HEAD
				{tournament.rounds.map(({ label }, i) => (
=======
				{tournament?.rounds.map(({ label, slug }) => (
>>>>>>> 0759872e
					<RoundButton
						key={label}
						onClick={() => goToRound(slug)}
						data-active={activeRound === slug}
					>
<<<<<<< HEAD
						<Typography variant="label" color="currentcolor">
=======
						<Typography component="p" variant="label" color="currentcolor">
>>>>>>> 0759872e
							{label}
						</Typography>
					</RoundButton>
				))}
			</Bar>
		</Wrapper>
	);
};

const Wrapper = styled(Box)(({ theme }) =>
	theme?.unstable_sx({
		display: "flex",
		flexDirection: "column",

		[UIHelper.whileIs("mobile")]: {
			alignItems: "flex-start",
			overflow: "hidden",
			position: "fixed",
			bottom: "80px",
			left: 0,
			pt: 2,
			pb: 4,
			gap: 2,
			width: "100vw",
			backdropFilter: "blur(10px)",
		},

		[UIHelper.startsOn("tablet")]: {
			gap: theme.spacing(3),
		},
	})
);

const PillAndStandingLink = styled(Box)(({ theme }) =>
	theme?.unstable_sx({
		display: "flex",
		flex: 1,
		justifyContent: "space-between",
		alignItems: "center",
		gap: 2,
		pb: 2,
	})
);

const BarHeading = styled(Box)(() => ({
	display: "flex",
}));

const Bar = styled(Box)(({ theme }) => ({
	display: "flex",
	justifyContent: "space-between",

	[UIHelper.whileIs("mobile")]: {
		width: "100%",
	},

	[UIHelper.startsOn("tablet")]: {
		flexDirection: "column",
		gap: theme.spacing(2),
		position: "relative",
		alignItems: "flex-start",
		paddingRight: theme.spacing(1),
	},

	[UIHelper.startsOn("desktop")]: {},
	...OverflowOnHover(),
}));

const RoundButton = styled(Box)(({ theme }) => ({
	color: theme.palette.neutral[100],
	display: "flex",
	alignItems: "center",
	justifyContent: "center",
	borderRadius: theme.spacing(1),
	cursor: "pointer",
	flex: "0 0 auto",
	padding: theme.spacing(2),
	minWidth: "40px",

	minWidth: "40px",
	minHeight: "40px",

	'&[data-active="true"]': {
		backgroundColor: theme.palette.teal[500],
		color: theme.palette.neutral[100],
	},

<<<<<<< HEAD
	[UIHelper.whileIs("mobile")]: {},

	[UIHelper.startsOn("tablet")]: {
		backgroundColor: theme.palette.black[800],
		padding: theme.spacing(1.5, 1.5),
		// transform: "rotate(90deg)",
		// transformOrigin: "right top",
=======
	[UIHelper.startsOn("tablet")]: {
		backgroundColor: theme.palette.black[800],
		padding: theme.spacing(1.5),
		width: "100%",
>>>>>>> 0759872e
	},

	[UIHelper.startsOn("desktop")]: {},
}));

const Skeleton = () => {
	return (
		<Wrapper data-ui="tournament-rounds-bar-skeleton">
			<PillAndStandingLink>
				<AppPill.Skeleton
					color="neutral.100"
					height={25}
					width={100}
					maxWidth="70px"
				></AppPill.Skeleton>

				<AppPill.Skeleton
					color="neutral.100"
					height={25}
					width={10}
					maxWidth="70px"
				></AppPill.Skeleton>
			</PillAndStandingLink>

			<Bar data-ui="bar"></Bar>
		</Wrapper>
	);
};

export default {
	Component: TournamentRoundsBar,
	Skeleton,
};<|MERGE_RESOLUTION|>--- conflicted
+++ resolved
@@ -35,21 +35,13 @@
 			</BarHeading>
 
 			<Bar data-ui="bar">
-<<<<<<< HEAD
-				{tournament.rounds.map(({ label }, i) => (
-=======
 				{tournament?.rounds.map(({ label, slug }) => (
->>>>>>> 0759872e
 					<RoundButton
 						key={label}
 						onClick={() => goToRound(slug)}
 						data-active={activeRound === slug}
 					>
-<<<<<<< HEAD
-						<Typography variant="label" color="currentcolor">
-=======
 						<Typography component="p" variant="label" color="currentcolor">
->>>>>>> 0759872e
 							{label}
 						</Typography>
 					</RoundButton>
@@ -137,20 +129,10 @@
 		color: theme.palette.neutral[100],
 	},
 
-<<<<<<< HEAD
-	[UIHelper.whileIs("mobile")]: {},
-
-	[UIHelper.startsOn("tablet")]: {
-		backgroundColor: theme.palette.black[800],
-		padding: theme.spacing(1.5, 1.5),
-		// transform: "rotate(90deg)",
-		// transformOrigin: "right top",
-=======
 	[UIHelper.startsOn("tablet")]: {
 		backgroundColor: theme.palette.black[800],
 		padding: theme.spacing(1.5),
 		width: "100%",
->>>>>>> 0759872e
 	},
 
 	[UIHelper.startsOn("desktop")]: {},
