--- conflicted
+++ resolved
@@ -14,13 +14,7 @@
 	const tournament = useTournament({ fetchOnMount: true });
 	const isEmptyState = tournament.isSuccess && tournament.data?.onboardingCompleted === false;
 
-<<<<<<< HEAD
-	// const isEmptyState = guessesQuery.data?.length === 0;
-
-	if (tournament.isPending || guessesQuery.isPending) {
-=======
 	if (tournament.isRefetching || tournament.isPending) {
->>>>>>> 0759872e
 		return (
 			<AuthenticatedScreenLayout>
 				<ScreenHeadingSkeleton />
@@ -55,14 +49,7 @@
 			</ScreenHeading>
 
 			<CustomScreenContent data-ui="tournament-content">
-<<<<<<< HEAD
-				{/* {isEmptyState ? null : ( */}
-				<TournamentHeading.Component tournament={tournament.data} />
-				{/* )} */}
-
-=======
 				{isEmptyState ? null : <TournamentHeading.Component />}
->>>>>>> 0759872e
 				<Outlet />
 			</CustomScreenContent>
 		</AuthenticatedScreenLayout>
