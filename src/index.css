:root {
<<<<<<< HEAD
  font-synthesis: none;
  text-rendering: optimizeLegibility;
  -webkit-font-smoothing: antialiased;
  -moz-osx-font-smoothing: grayscale;
=======
	line-height: 1.5;
	font-synthesis: none;
	text-rendering: optimizeLegibility;
	-webkit-font-smoothing: antialiased;
	-moz-osx-font-smoothing: grayscale;
}

ul {
	list-style-type: none;
	margin: 0;
	padding: 0;
>>>>>>> 0088eeb1
}<|MERGE_RESOLUTION|>--- conflicted
+++ resolved
@@ -1,10 +1,8 @@
 :root {
-<<<<<<< HEAD
-  font-synthesis: none;
-  text-rendering: optimizeLegibility;
-  -webkit-font-smoothing: antialiased;
-  -moz-osx-font-smoothing: grayscale;
-=======
+	font-synthesis: none;
+	text-rendering: optimizeLegibility;
+	-webkit-font-smoothing: antialiased;
+	-moz-osx-font-smoothing: grayscale;
 	line-height: 1.5;
 	font-synthesis: none;
 	text-rendering: optimizeLegibility;
@@ -16,5 +14,4 @@
 	list-style-type: none;
 	margin: 0;
 	padding: 0;
->>>>>>> 0088eeb1
 }