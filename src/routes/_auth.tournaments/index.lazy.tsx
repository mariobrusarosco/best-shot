--- conflicted
+++ resolved
@@ -27,9 +27,6 @@
 		);
 	}
 
-<<<<<<< HEAD
-	if (error) throw error;
-=======
 	if (error) {
 		return (
 			<AuthenticatedScreenLayout>
@@ -41,7 +38,6 @@
 			</AuthenticatedScreenLayout>
 		);
 	}
->>>>>>> 0759872e
 
 	return (
 		<AuthenticatedScreenLayout data-ui="tournaments-screen">
